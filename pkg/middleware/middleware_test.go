package middleware

import (
	"context"
	"errors"
	"fmt"
	"net"
	"net/http"
	"path/filepath"
	"testing"
	"time"

	"github.com/stretchr/testify/assert"
	"github.com/stretchr/testify/require"
	"gopkg.in/macaron.v1"

	"github.com/grafana/grafana/pkg/api/dtos"
	"github.com/grafana/grafana/pkg/bus"
	"github.com/grafana/grafana/pkg/components/gtime"
	"github.com/grafana/grafana/pkg/infra/fs"
	"github.com/grafana/grafana/pkg/infra/remotecache"
	"github.com/grafana/grafana/pkg/login"
	"github.com/grafana/grafana/pkg/models"
	"github.com/grafana/grafana/pkg/registry"
	"github.com/grafana/grafana/pkg/services/auth"
	"github.com/grafana/grafana/pkg/services/contexthandler"
	"github.com/grafana/grafana/pkg/services/contexthandler/authproxy"
	"github.com/grafana/grafana/pkg/services/rendering"
	"github.com/grafana/grafana/pkg/services/sqlstore"
	"github.com/grafana/grafana/pkg/setting"
	"github.com/grafana/grafana/pkg/util"
)

func fakeGetTime(t *testing.T) {
	t.Helper()

	origGetTime := contexthandler.GetTime
	t.Cleanup(func() {
		contexthandler.GetTime = origGetTime
	})

<<<<<<< HEAD
func fakeGetTime(t *testing.T) {
	t.Helper()

	origGetTime := contexthandler.GetTime
	t.Cleanup(func() {
		contexthandler.GetTime = origGetTime
	})

=======
>>>>>>> 92585ddc
	var timeSeed int64
	contexthandler.GetTime = func() time.Time {
		fakeNow := time.Unix(timeSeed, 0)
		timeSeed++
		return fakeNow
	}
}

func TestMiddleWareSecurityHeaders(t *testing.T) {
	middlewareScenario(t, "middleware should get correct x-xss-protection header", func(t *testing.T, sc *scenarioContext) {
		sc.fakeReq("GET", "/api/").exec()
		assert.Equal(t, "1; mode=block", sc.resp.Header().Get("X-XSS-Protection"))
	}, func(cfg *setting.Cfg) {
		cfg.XSSProtectionHeader = true
	})

	middlewareScenario(t, "middleware should not get x-xss-protection when disabled", func(t *testing.T, sc *scenarioContext) {
		sc.fakeReq("GET", "/api/").exec()
		assert.Empty(t, sc.resp.Header().Get("X-XSS-Protection"))
	}, func(cfg *setting.Cfg) {
		cfg.XSSProtectionHeader = false
	})

	middlewareScenario(t, "middleware should add correct Strict-Transport-Security header", func(t *testing.T, sc *scenarioContext) {
		sc.fakeReq("GET", "/api/").exec()
		assert.Equal(t, "max-age=64000", sc.resp.Header().Get("Strict-Transport-Security"))
		sc.cfg.StrictTransportSecurityPreload = true
		sc.fakeReq("GET", "/api/").exec()
		assert.Equal(t, "max-age=64000; preload", sc.resp.Header().Get("Strict-Transport-Security"))
		sc.cfg.StrictTransportSecuritySubDomains = true
		sc.fakeReq("GET", "/api/").exec()
		assert.Equal(t, "max-age=64000; preload; includeSubDomains", sc.resp.Header().Get("Strict-Transport-Security"))
	}, func(cfg *setting.Cfg) {
		cfg.Protocol = setting.HTTPSScheme
		cfg.StrictTransportSecurity = true
		cfg.StrictTransportSecurityMaxAge = 64000
	})
}

func TestMiddlewareContext(t *testing.T) {
	const noCache = "no-cache"

	middlewareScenario(t, "middleware should add context to injector", func(t *testing.T, sc *scenarioContext) {
		sc.fakeReq("GET", "/").exec()
		assert.NotNil(t, sc.context)
	})

	middlewareScenario(t, "Default middleware should allow get request", func(t *testing.T, sc *scenarioContext) {
		sc.fakeReq("GET", "/").exec()
		assert.Equal(t, 200, sc.resp.Code)
	})

	middlewareScenario(t, "middleware should add Cache-Control header for requests to API", func(t *testing.T, sc *scenarioContext) {
		sc.fakeReq("GET", "/api/search").exec()
		assert.Equal(t, noCache, sc.resp.Header().Get("Cache-Control"))
		assert.Equal(t, noCache, sc.resp.Header().Get("Pragma"))
		assert.Equal(t, "-1", sc.resp.Header().Get("Expires"))
	})

	middlewareScenario(t, "middleware should not add Cache-Control header for requests to datasource proxy API", func(
		t *testing.T, sc *scenarioContext) {
		sc.fakeReq("GET", "/api/datasources/proxy/1/test").exec()
		assert.Empty(t, sc.resp.Header().Get("Cache-Control"))
		assert.Empty(t, sc.resp.Header().Get("Pragma"))
		assert.Empty(t, sc.resp.Header().Get("Expires"))
	})

	middlewareScenario(t, "middleware should add Cache-Control header for requests with HTML response", func(
		t *testing.T, sc *scenarioContext) {
		sc.handlerFunc = func(c *models.ReqContext) {
			t.Log("Handler called")
			data := &dtos.IndexViewData{
				User:     &dtos.CurrentUser{},
				Settings: map[string]interface{}{},
				NavTree:  []*dtos.NavLink{},
			}
			t.Log("Calling HTML", "data", data, "render", c.Render)
			c.HTML(200, "index-template", data)
			t.Log("Returned HTML with code 200")
		}
		sc.fakeReq("GET", "/").exec()
		require.Equal(t, 200, sc.resp.Code)
		assert.Equal(t, noCache, sc.resp.Header().Get("Cache-Control"))
		assert.Equal(t, noCache, sc.resp.Header().Get("Pragma"))
		assert.Equal(t, "-1", sc.resp.Header().Get("Expires"))
	})

	middlewareScenario(t, "middleware should add X-Frame-Options header with deny for request when not allowing embedding", func(
		t *testing.T, sc *scenarioContext) {
		sc.fakeReq("GET", "/api/search").exec()
		assert.Equal(t, "deny", sc.resp.Header().Get("X-Frame-Options"))
	})

	middlewareScenario(t, "middleware should not add X-Frame-Options header for request when allowing embedding", func(
		t *testing.T, sc *scenarioContext) {
		sc.fakeReq("GET", "/api/search").exec()
		assert.Empty(t, sc.resp.Header().Get("X-Frame-Options"))
	}, func(cfg *setting.Cfg) {
		cfg.AllowEmbedding = true
	})

	middlewareScenario(t, "Invalid api key", func(t *testing.T, sc *scenarioContext) {
		sc.apiKey = "invalid_key_test"
		sc.fakeReq("GET", "/").exec()

		assert.Empty(t, sc.resp.Header().Get("Set-Cookie"))
		assert.Equal(t, 401, sc.resp.Code)
		assert.Equal(t, contexthandler.InvalidAPIKey, sc.respJson["message"])
	})

	middlewareScenario(t, "Valid API key", func(t *testing.T, sc *scenarioContext) {
		const orgID int64 = 12
		keyhash, err := util.EncodePassword("v5nAwpMafFP6znaS4urhdWDLS5511M42", "asd")
		require.NoError(t, err)

		bus.AddHandler("test", func(query *models.GetApiKeyByNameQuery) error {
			query.Result = &models.ApiKey{OrgId: orgID, Role: models.ROLE_EDITOR, Key: keyhash}
			return nil
		})

		sc.fakeReq("GET", "/").withValidApiKey().exec()

		require.Equal(t, 200, sc.resp.Code)

		assert.True(t, sc.context.IsSignedIn)
		assert.Equal(t, orgID, sc.context.OrgId)
		assert.Equal(t, models.ROLE_EDITOR, sc.context.OrgRole)
	})

	middlewareScenario(t, "Valid API key, but does not match DB hash", func(t *testing.T, sc *scenarioContext) {
		const keyhash = "Something_not_matching"

		bus.AddHandler("test", func(query *models.GetApiKeyByNameQuery) error {
			query.Result = &models.ApiKey{OrgId: 12, Role: models.ROLE_EDITOR, Key: keyhash}
			return nil
		})

		sc.fakeReq("GET", "/").withValidApiKey().exec()

		assert.Equal(t, 401, sc.resp.Code)
		assert.Equal(t, contexthandler.InvalidAPIKey, sc.respJson["message"])
	})

	middlewareScenario(t, "Valid API key, but expired", func(t *testing.T, sc *scenarioContext) {
		fakeGetTime(t)

		keyhash, err := util.EncodePassword("v5nAwpMafFP6znaS4urhdWDLS5511M42", "asd")
		require.NoError(t, err)

		bus.AddHandler("test", func(query *models.GetApiKeyByNameQuery) error {
			// api key expired one second before
			expires := contexthandler.GetTime().Add(-1 * time.Second).Unix()
			query.Result = &models.ApiKey{OrgId: 12, Role: models.ROLE_EDITOR, Key: keyhash,
				Expires: &expires}
			return nil
		})

		sc.fakeReq("GET", "/").withValidApiKey().exec()

		assert.Equal(t, 401, sc.resp.Code)
		assert.Equal(t, "Expired API key", sc.respJson["message"])
	})

	middlewareScenario(t, "Non-expired auth token in cookie which is not being rotated", func(
		t *testing.T, sc *scenarioContext) {
		const userID int64 = 12

		sc.withTokenSessionCookie("token")

		bus.AddHandler("test", func(query *models.GetSignedInUserQuery) error {
			query.Result = &models.SignedInUser{OrgId: 2, UserId: userID}
			return nil
		})

		sc.userAuthTokenService.LookupTokenProvider = func(ctx context.Context, unhashedToken string) (*models.UserToken, error) {
			return &models.UserToken{
				UserId:        userID,
				UnhashedToken: unhashedToken,
			}, nil
		}

		sc.fakeReq("GET", "/").exec()

		require.NotNil(t, sc.context)
		require.NotNil(t, sc.context.UserToken)
		assert.True(t, sc.context.IsSignedIn)
		assert.Equal(t, userID, sc.context.UserId)
		assert.Equal(t, userID, sc.context.UserToken.UserId)
		assert.Equal(t, "token", sc.context.UserToken.UnhashedToken)
		assert.Empty(t, sc.resp.Header().Get("Set-Cookie"))
	})

	middlewareScenario(t, "Non-expired auth token in cookie which is being rotated", func(t *testing.T, sc *scenarioContext) {
		const userID int64 = 12

		sc.withTokenSessionCookie("token")

		bus.AddHandler("test", func(query *models.GetSignedInUserQuery) error {
			query.Result = &models.SignedInUser{OrgId: 2, UserId: userID}
			return nil
		})

		sc.userAuthTokenService.LookupTokenProvider = func(ctx context.Context, unhashedToken string) (*models.UserToken, error) {
			return &models.UserToken{
				UserId:        userID,
				UnhashedToken: "",
			}, nil
		}

		sc.userAuthTokenService.TryRotateTokenProvider = func(ctx context.Context, userToken *models.UserToken,
			clientIP net.IP, userAgent string) (bool, error) {
			userToken.UnhashedToken = "rotated"
			return true, nil
		}

		maxAge := int(sc.cfg.LoginMaxLifetime.Seconds())

		sameSiteModes := []http.SameSite{
			http.SameSiteNoneMode,
			http.SameSiteLaxMode,
			http.SameSiteStrictMode,
		}
		for _, sameSiteMode := range sameSiteModes {
			t.Run(fmt.Sprintf("Same site mode %d", sameSiteMode), func(t *testing.T) {
				origCookieSameSiteMode := setting.CookieSameSiteMode
				t.Cleanup(func() {
					setting.CookieSameSiteMode = origCookieSameSiteMode
				})
				setting.CookieSameSiteMode = sameSiteMode

				expectedCookiePath := "/"
				if len(sc.cfg.AppSubURL) > 0 {
					expectedCookiePath = sc.cfg.AppSubURL
				}
				expectedCookie := &http.Cookie{
					Name:     sc.cfg.LoginCookieName,
					Value:    "rotated",
					Path:     expectedCookiePath,
					HttpOnly: true,
					MaxAge:   maxAge,
					Secure:   setting.CookieSecure,
					SameSite: sameSiteMode,
				}

				sc.fakeReq("GET", "/").exec()

				assert.True(t, sc.context.IsSignedIn)
				assert.Equal(t, userID, sc.context.UserId)
				assert.Equal(t, userID, sc.context.UserToken.UserId)
				assert.Equal(t, "rotated", sc.context.UserToken.UnhashedToken)
				assert.Equal(t, expectedCookie.String(), sc.resp.Header().Get("Set-Cookie"))
			})
		}

		t.Run("Should not set cookie with SameSite attribute when setting.CookieSameSiteDisabled is true", func(t *testing.T) {
			origCookieSameSiteDisabled := setting.CookieSameSiteDisabled
			origCookieSameSiteMode := setting.CookieSameSiteMode
			t.Cleanup(func() {
				setting.CookieSameSiteDisabled = origCookieSameSiteDisabled
				setting.CookieSameSiteMode = origCookieSameSiteMode
			})
			setting.CookieSameSiteDisabled = true
			setting.CookieSameSiteMode = http.SameSiteLaxMode

			expectedCookiePath := "/"
			if len(sc.cfg.AppSubURL) > 0 {
				expectedCookiePath = sc.cfg.AppSubURL
			}
			expectedCookie := &http.Cookie{
				Name:     sc.cfg.LoginCookieName,
				Value:    "rotated",
				Path:     expectedCookiePath,
				HttpOnly: true,
				MaxAge:   maxAge,
				Secure:   setting.CookieSecure,
			}

			sc.fakeReq("GET", "/").exec()
			assert.Equal(t, expectedCookie.String(), sc.resp.Header().Get("Set-Cookie"))
		})
	})

	middlewareScenario(t, "Invalid/expired auth token in cookie", func(t *testing.T, sc *scenarioContext) {
		sc.withTokenSessionCookie("token")

		sc.userAuthTokenService.LookupTokenProvider = func(ctx context.Context, unhashedToken string) (*models.UserToken, error) {
			return nil, models.ErrUserTokenNotFound
		}

		sc.fakeReq("GET", "/").exec()

		assert.False(t, sc.context.IsSignedIn)
		assert.Equal(t, int64(0), sc.context.UserId)
		assert.Nil(t, sc.context.UserToken)
	})

	middlewareScenario(t, "When anonymous access is enabled", func(t *testing.T, sc *scenarioContext) {
		const orgID int64 = 2

		bus.AddHandler("test", func(query *models.GetOrgByNameQuery) error {
			assert.Equal(t, "test", query.Name)

			query.Result = &models.Org{Id: orgID, Name: "test"}
			return nil
		})

		sc.fakeReq("GET", "/").exec()

		assert.Equal(t, int64(0), sc.context.UserId)
		assert.Equal(t, orgID, sc.context.OrgId)
		assert.Equal(t, models.ROLE_EDITOR, sc.context.OrgRole)
		assert.False(t, sc.context.IsSignedIn)
	}, func(cfg *setting.Cfg) {
		cfg.AnonymousEnabled = true
		cfg.AnonymousOrgName = "test"
		cfg.AnonymousOrgRole = string(models.ROLE_EDITOR)
	})

	t.Run("auth_proxy", func(t *testing.T) {
		const userID int64 = 33
		const orgID int64 = 4

		configure := func(cfg *setting.Cfg) {
			cfg.AuthProxyEnabled = true
			cfg.AuthProxyAutoSignUp = true
			cfg.LDAPEnabled = true
			cfg.AuthProxyHeaderName = "X-WEBAUTH-USER"
			cfg.AuthProxyHeaderProperty = "username"
			cfg.AuthProxyHeaders = map[string]string{"Groups": "X-WEBAUTH-GROUPS"}
		}

		const hdrName = "markelog"
		const group = "grafana-core-team"

		middlewareScenario(t, "Should not sync the user if it's in the cache", func(t *testing.T, sc *scenarioContext) {
			bus.AddHandler("test", func(query *models.GetSignedInUserQuery) error {
				query.Result = &models.SignedInUser{OrgId: orgID, UserId: query.UserId}
				return nil
			})

			key := fmt.Sprintf(authproxy.CachePrefix, authproxy.HashCacheKey(hdrName+"-"+group))
			err := sc.remoteCacheService.Set(key, userID, 0)
			require.NoError(t, err)
			sc.fakeReq("GET", "/")

			sc.req.Header.Set(sc.cfg.AuthProxyHeaderName, hdrName)
			sc.req.Header.Set("X-WEBAUTH-GROUPS", group)
			sc.exec()

			assert.True(t, sc.context.IsSignedIn)
			assert.Equal(t, userID, sc.context.UserId)
			assert.Equal(t, orgID, sc.context.OrgId)
		}, configure)

		middlewareScenario(t, "Should respect auto signup option", func(t *testing.T, sc *scenarioContext) {
			var actualAuthProxyAutoSignUp *bool = nil

			bus.AddHandler("test", func(cmd *models.UpsertUserCommand) error {
				actualAuthProxyAutoSignUp = &cmd.SignupAllowed
				return login.ErrInvalidCredentials
			})

			sc.fakeReq("GET", "/")
			sc.req.Header.Set(sc.cfg.AuthProxyHeaderName, hdrName)
			sc.exec()

			assert.False(t, *actualAuthProxyAutoSignUp)
			assert.Equal(t, 407, sc.resp.Code)
			assert.Nil(t, sc.context)
		}, func(cfg *setting.Cfg) {
			configure(cfg)
			cfg.LDAPEnabled = false
			cfg.AuthProxyAutoSignUp = false
		})

		middlewareScenario(t, "Should create an user from a header", func(t *testing.T, sc *scenarioContext) {
			bus.AddHandler("test", func(query *models.GetSignedInUserQuery) error {
				if query.UserId > 0 {
					query.Result = &models.SignedInUser{OrgId: orgID, UserId: userID}
					return nil
				}
				return models.ErrUserNotFound
			})

			bus.AddHandler("test", func(cmd *models.UpsertUserCommand) error {
				cmd.Result = &models.User{Id: userID}
				return nil
			})

			sc.fakeReq("GET", "/")
			sc.req.Header.Set(sc.cfg.AuthProxyHeaderName, hdrName)
			sc.exec()

			assert.True(t, sc.context.IsSignedIn)
			assert.Equal(t, userID, sc.context.UserId)
			assert.Equal(t, orgID, sc.context.OrgId)
		}, func(cfg *setting.Cfg) {
			configure(cfg)
			cfg.LDAPEnabled = false
			cfg.AuthProxyAutoSignUp = true
		})

		middlewareScenario(t, "Should get an existing user from header", func(t *testing.T, sc *scenarioContext) {
			const userID int64 = 12
			const orgID int64 = 2

			bus.AddHandler("test", func(query *models.GetSignedInUserQuery) error {
				query.Result = &models.SignedInUser{OrgId: orgID, UserId: userID}
				return nil
			})

			bus.AddHandler("test", func(cmd *models.UpsertUserCommand) error {
				cmd.Result = &models.User{Id: userID}
				return nil
			})

			sc.fakeReq("GET", "/")
			sc.req.Header.Set(sc.cfg.AuthProxyHeaderName, hdrName)
			sc.exec()

			assert.True(t, sc.context.IsSignedIn)
			assert.Equal(t, userID, sc.context.UserId)
			assert.Equal(t, orgID, sc.context.OrgId)
		}, func(cfg *setting.Cfg) {
			configure(cfg)
			cfg.LDAPEnabled = false
		})

		middlewareScenario(t, "Should allow the request from whitelist IP", func(t *testing.T, sc *scenarioContext) {
			bus.AddHandler("test", func(query *models.GetSignedInUserQuery) error {
				query.Result = &models.SignedInUser{OrgId: orgID, UserId: userID}
				return nil
			})

			bus.AddHandler("test", func(cmd *models.UpsertUserCommand) error {
				cmd.Result = &models.User{Id: userID}
				return nil
			})

			sc.fakeReq("GET", "/")
			sc.req.Header.Set(sc.cfg.AuthProxyHeaderName, hdrName)
			sc.req.RemoteAddr = "[2001::23]:12345"
			sc.exec()

			assert.True(t, sc.context.IsSignedIn)
			assert.Equal(t, userID, sc.context.UserId)
			assert.Equal(t, orgID, sc.context.OrgId)
		}, func(cfg *setting.Cfg) {
			configure(cfg)
			cfg.AuthProxyWhitelist = "192.168.1.0/24, 2001::0/120"
			cfg.LDAPEnabled = false
		})

		middlewareScenario(t, "Should not allow the request from whitelisted IP", func(t *testing.T, sc *scenarioContext) {
			bus.AddHandler("test", func(query *models.GetSignedInUserQuery) error {
				query.Result = &models.SignedInUser{OrgId: orgID, UserId: userID}
				return nil
			})

			bus.AddHandler("test", func(cmd *models.UpsertUserCommand) error {
				cmd.Result = &models.User{Id: userID}
				return nil
			})

			sc.fakeReq("GET", "/")
			sc.req.Header.Set(sc.cfg.AuthProxyHeaderName, hdrName)
			sc.req.RemoteAddr = "[2001::23]:12345"
			sc.exec()

			assert.Equal(t, 407, sc.resp.Code)
			assert.Nil(t, sc.context)
		}, func(cfg *setting.Cfg) {
			configure(cfg)
			cfg.AuthProxyWhitelist = "8.8.8.8"
			cfg.LDAPEnabled = false
		})

		middlewareScenario(t, "Should return 407 status code if LDAP says no", func(t *testing.T, sc *scenarioContext) {
			bus.AddHandler("LDAP", func(cmd *models.UpsertUserCommand) error {
				return errors.New("Do not add user")
			})

			sc.fakeReq("GET", "/")
			sc.req.Header.Set(sc.cfg.AuthProxyHeaderName, hdrName)
			sc.exec()

			assert.Equal(t, 407, sc.resp.Code)
			assert.Nil(t, sc.context)
		}, configure)

		middlewareScenario(t, "Should return 407 status code if there is cache mishap", func(t *testing.T, sc *scenarioContext) {
			bus.AddHandler("Do not have the user", func(query *models.GetSignedInUserQuery) error {
				return errors.New("Do not add user")
			})

			sc.fakeReq("GET", "/")
			sc.req.Header.Set(sc.cfg.AuthProxyHeaderName, hdrName)
			sc.exec()

			assert.Equal(t, 407, sc.resp.Code)
			assert.Nil(t, sc.context)
		}, configure)
	})
}

func middlewareScenario(t *testing.T, desc string, fn scenarioFunc, cbs ...func(*setting.Cfg)) {
	t.Helper()

	t.Run(desc, func(t *testing.T) {
		t.Cleanup(bus.ClearBusHandlers)

		loginMaxLifetime, err := gtime.ParseDuration("30d")
		require.NoError(t, err)
		cfg := setting.NewCfg()
		cfg.LoginCookieName = "grafana_session"
		cfg.LoginMaxLifetime = loginMaxLifetime
<<<<<<< HEAD
=======
		// Required when rendering errors
		cfg.ErrTemplateName = "error-template"
>>>>>>> 92585ddc
		for _, cb := range cbs {
			cb(cfg)
		}

		sc := &scenarioContext{t: t, cfg: cfg}

		viewsPath, err := filepath.Abs("../../public/views")
		require.NoError(t, err)
		exists, err := fs.Exists(viewsPath)
		require.NoError(t, err)
		require.Truef(t, exists, "Views directory should exist at %q", viewsPath)

		sc.m = macaron.New()
		sc.m.Use(AddDefaultResponseHeaders(cfg))
		sc.m.Use(macaron.Renderer(macaron.RenderOptions{
			Directory: viewsPath,
			Delims:    macaron.Delims{Left: "[[", Right: "]]"},
		}))

		ctxHdlr := getContextHandler(t, cfg)
		sc.m.Use(ctxHdlr.Middleware)
		sc.m.Use(OrgRedirect(sc.cfg))

		sc.userAuthTokenService = ctxHdlr.AuthTokenService.(*auth.FakeUserAuthTokenService)
		sc.remoteCacheService = ctxHdlr.RemoteCache

		sc.defaultHandler = func(c *models.ReqContext) {
			require.NotNil(t, c)
			t.Log("Default HTTP handler called")
			sc.context = c
			if sc.handlerFunc != nil {
				sc.handlerFunc(sc.context)
			} else {
				t.Log("Returning JSON OK")
				resp := make(map[string]interface{})
				resp["message"] = "OK"
				c.JSON(200, resp)
			}
		}

		sc.m.Get("/", sc.defaultHandler)

		fn(t, sc)
	})
}

func getContextHandler(t *testing.T, cfg *setting.Cfg) *contexthandler.ContextHandler {
	t.Helper()

	sqlStore := sqlstore.InitTestDB(t)
	remoteCacheSvc := &remotecache.RemoteCache{}
	if cfg == nil {
		cfg = setting.NewCfg()
	}
	cfg.RemoteCacheOptions = &setting.RemoteCacheOptions{
		Name:    "database",
		ConnStr: "",
	}
	userAuthTokenSvc := auth.NewFakeUserAuthTokenService()
	renderSvc := &fakeRenderService{}
	ctxHdlr := &contexthandler.ContextHandler{}

	err := registry.BuildServiceGraph([]interface{}{cfg}, []*registry.Descriptor{
		{
			Name:     sqlstore.ServiceName,
			Instance: sqlStore,
		},
		{
			Name:     remotecache.ServiceName,
			Instance: remoteCacheSvc,
		},
		{
			Name:     auth.ServiceName,
			Instance: userAuthTokenSvc,
		},
		{
			Name:     rendering.ServiceName,
			Instance: renderSvc,
		},
		{
			Name:     contexthandler.ServiceName,
			Instance: ctxHdlr,
		},
	})
	require.NoError(t, err)

	return ctxHdlr
}

type fakeRenderService struct {
	rendering.Service
}

func (s *fakeRenderService) Init() error {
	return nil
}<|MERGE_RESOLUTION|>--- conflicted
+++ resolved
@@ -39,17 +39,6 @@
 		contexthandler.GetTime = origGetTime
 	})
 
-<<<<<<< HEAD
-func fakeGetTime(t *testing.T) {
-	t.Helper()
-
-	origGetTime := contexthandler.GetTime
-	t.Cleanup(func() {
-		contexthandler.GetTime = origGetTime
-	})
-
-=======
->>>>>>> 92585ddc
 	var timeSeed int64
 	contexthandler.GetTime = func() time.Time {
 		fakeNow := time.Unix(timeSeed, 0)
@@ -566,11 +555,8 @@
 		cfg := setting.NewCfg()
 		cfg.LoginCookieName = "grafana_session"
 		cfg.LoginMaxLifetime = loginMaxLifetime
-<<<<<<< HEAD
-=======
 		// Required when rendering errors
 		cfg.ErrTemplateName = "error-template"
->>>>>>> 92585ddc
 		for _, cb := range cbs {
 			cb(cfg)
 		}
