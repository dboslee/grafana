--- conflicted
+++ resolved
@@ -10,11 +10,7 @@
 	"github.com/grafana/grafana/pkg/services/quota"
 	"github.com/grafana/grafana/pkg/setting"
 	"github.com/stretchr/testify/assert"
-<<<<<<< HEAD
-	"gopkg.in/macaron.v1"
-=======
 	macaron "gopkg.in/macaron.v1"
->>>>>>> f8fc9d2e
 )
 
 func TestMiddlewareQuota(t *testing.T) {
@@ -51,19 +47,9 @@
 			sc.fakeReq("GET", "/user").exec()
 			assert.Equal(t, 403, sc.resp.Code)
 		}, func(cfg *setting.Cfg) {
-<<<<<<< HEAD
+			configure(cfg)
+
 			cfg.Quota.Global.User = 4
-			// TODO: Drop
-			origUser := setting.Quota.Global.User
-			t.Cleanup(func() {
-				setting.Quota.Global.User = origUser
-			})
-			setting.Quota.Global.User = 4
-=======
-			configure(cfg)
-
-			cfg.Quota.Global.User = 4
->>>>>>> f8fc9d2e
 		})
 
 		middlewareScenario(t, "and global session quota not reached", func(t *testing.T, sc *scenarioContext) {
@@ -81,19 +67,9 @@
 			sc.fakeReq("GET", "/user").exec()
 			assert.Equal(t, 200, sc.resp.Code)
 		}, func(cfg *setting.Cfg) {
-<<<<<<< HEAD
+			configure(cfg)
+
 			cfg.Quota.Global.Session = 10
-			// TODO: Drop
-			origSession := setting.Quota.Global.Session
-			t.Cleanup(func() {
-				setting.Quota.Global.Session = origSession
-			})
-			setting.Quota.Global.Session = 10
-=======
-			configure(cfg)
-
-			cfg.Quota.Global.Session = 10
->>>>>>> f8fc9d2e
 		})
 
 		middlewareScenario(t, "and global session quota reached", func(t *testing.T, sc *scenarioContext) {
@@ -102,30 +78,16 @@
 			sc.fakeReq("GET", "/user").exec()
 			assert.Equal(t, 403, sc.resp.Code)
 		}, func(cfg *setting.Cfg) {
-<<<<<<< HEAD
+			configure(cfg)
+
 			cfg.Quota.Global.Session = 1
-			// TODO: Drop
-			origSession := setting.Quota.Global.Session
-			t.Cleanup(func() {
-				setting.Quota.Global.Session = origSession
-			})
-			setting.Quota.Global.Session = 1
-=======
-			configure(cfg)
-
-			cfg.Quota.Global.Session = 1
->>>>>>> f8fc9d2e
 		})
 	})
 
 	t.Run("with user logged in", func(t *testing.T) {
-<<<<<<< HEAD
-		configure := func(sc *scenarioContext) {
-=======
 		const quotaUsed = 4
 
 		setUp := func(sc *scenarioContext) {
->>>>>>> f8fc9d2e
 			sc.withTokenSessionCookie("token")
 			bus.AddHandler("test", func(query *models.GetSignedInUserQuery) error {
 				query.Result = &models.SignedInUser{OrgId: 2, UserId: 12}
@@ -143,11 +105,7 @@
 				query.Result = &models.GlobalQuotaDTO{
 					Target: query.Target,
 					Limit:  query.Default,
-<<<<<<< HEAD
-					Used:   4,
-=======
 					Used:   quotaUsed,
->>>>>>> f8fc9d2e
 				}
 				return nil
 			})
@@ -156,11 +114,7 @@
 				query.Result = &models.UserQuotaDTO{
 					Target: query.Target,
 					Limit:  query.Default,
-<<<<<<< HEAD
-					Used:   4,
-=======
 					Used:   quotaUsed,
->>>>>>> f8fc9d2e
 				}
 				return nil
 			})
@@ -169,48 +123,27 @@
 				query.Result = &models.OrgQuotaDTO{
 					Target: query.Target,
 					Limit:  query.Default,
-<<<<<<< HEAD
-					Used:   4,
-=======
 					Used:   quotaUsed,
->>>>>>> f8fc9d2e
 				}
 				return nil
 			})
 		}
-<<<<<<< HEAD
 
 		middlewareScenario(t, "global datasource quota reached", func(t *testing.T, sc *scenarioContext) {
-			configure(sc)
-
-=======
-
-		middlewareScenario(t, "global datasource quota reached", func(t *testing.T, sc *scenarioContext) {
-			setUp(sc)
-
->>>>>>> f8fc9d2e
+			setUp(sc)
+
 			quotaHandler := getQuotaHandler(sc, "data_source")
 			sc.m.Get("/ds", quotaHandler, sc.defaultHandler)
 			sc.fakeReq("GET", "/ds").exec()
 			assert.Equal(t, 403, sc.resp.Code)
 		}, func(cfg *setting.Cfg) {
-<<<<<<< HEAD
-			cfg.Quota.Org.Dashboard = 4
-			// TODO: Drop
-			setting.Quota.Org.Dashboard = 4
+			configure(cfg)
+
+			cfg.Quota.Global.DataSource = quotaUsed
 		})
 
 		middlewareScenario(t, "user Org quota not reached", func(t *testing.T, sc *scenarioContext) {
-			configure(sc)
-=======
-			configure(cfg)
-
-			cfg.Quota.Global.DataSource = quotaUsed
-		})
-
-		middlewareScenario(t, "user Org quota not reached", func(t *testing.T, sc *scenarioContext) {
-			setUp(sc)
->>>>>>> f8fc9d2e
+			setUp(sc)
 
 			quotaHandler := getQuotaHandler(sc, "org")
 
@@ -218,84 +151,45 @@
 			sc.fakeReq("GET", "/org").exec()
 			assert.Equal(t, 200, sc.resp.Code)
 		}, func(cfg *setting.Cfg) {
-<<<<<<< HEAD
-			cfg.Quota.Org.Dashboard = 5
-			// TODO: Drop
-			setting.Quota.Org.Dashboard = 5
+			configure(cfg)
+
+			cfg.Quota.User.Org = quotaUsed + 1
 		})
 
 		middlewareScenario(t, "user Org quota reached", func(t *testing.T, sc *scenarioContext) {
-			configure(sc)
-=======
-			configure(cfg)
-
-			cfg.Quota.User.Org = quotaUsed + 1
-		})
-
-		middlewareScenario(t, "user Org quota reached", func(t *testing.T, sc *scenarioContext) {
-			setUp(sc)
->>>>>>> f8fc9d2e
+			setUp(sc)
 
 			quotaHandler := getQuotaHandler(sc, "org")
 			sc.m.Get("/org", quotaHandler, sc.defaultHandler)
 			sc.fakeReq("GET", "/org").exec()
 			assert.Equal(t, 403, sc.resp.Code)
 		}, func(cfg *setting.Cfg) {
-<<<<<<< HEAD
-			cfg.Quota.Org.Dashboard = 4
-			// TODO: Drop
-			setting.Quota.Org.Dashboard = 4
+			configure(cfg)
+
+			cfg.Quota.User.Org = quotaUsed
 		})
 
 		middlewareScenario(t, "org dashboard quota not reached", func(t *testing.T, sc *scenarioContext) {
-			configure(sc)
-=======
-			configure(cfg)
-
-			cfg.Quota.User.Org = quotaUsed
-		})
-
-		middlewareScenario(t, "org dashboard quota not reached", func(t *testing.T, sc *scenarioContext) {
-			setUp(sc)
->>>>>>> f8fc9d2e
+			setUp(sc)
 
 			quotaHandler := getQuotaHandler(sc, "dashboard")
 			sc.m.Get("/dashboard", quotaHandler, sc.defaultHandler)
 			sc.fakeReq("GET", "/dashboard").exec()
 			assert.Equal(t, 200, sc.resp.Code)
 		}, func(cfg *setting.Cfg) {
-<<<<<<< HEAD
-			cfg.Quota.Org.Dashboard = 10
-			// TODO: Drop
-			setting.Quota.Org.Dashboard = 10
+			configure(cfg)
+
+			cfg.Quota.Org.Dashboard = quotaUsed + 1
 		})
 
 		middlewareScenario(t, "org dashboard quota reached", func(t *testing.T, sc *scenarioContext) {
-			configure(sc)
-=======
-			configure(cfg)
-
-			cfg.Quota.Org.Dashboard = quotaUsed + 1
-		})
-
-		middlewareScenario(t, "org dashboard quota reached", func(t *testing.T, sc *scenarioContext) {
-			setUp(sc)
->>>>>>> f8fc9d2e
+			setUp(sc)
 
 			quotaHandler := getQuotaHandler(sc, "dashboard")
 			sc.m.Get("/dashboard", quotaHandler, sc.defaultHandler)
 			sc.fakeReq("GET", "/dashboard").exec()
 			assert.Equal(t, 403, sc.resp.Code)
 		}, func(cfg *setting.Cfg) {
-<<<<<<< HEAD
-			cfg.Quota.Org.Dashboard = 4
-			// TODO: Drop
-			setting.Quota.Org.Dashboard = 4
-		})
-
-		middlewareScenario(t, "org dashboard quota reached but quotas disabled", func(t *testing.T, sc *scenarioContext) {
-			configure(sc)
-=======
 			configure(cfg)
 
 			cfg.Quota.Org.Dashboard = quotaUsed
@@ -303,37 +197,21 @@
 
 		middlewareScenario(t, "org dashboard quota reached, but quotas disabled", func(t *testing.T, sc *scenarioContext) {
 			setUp(sc)
->>>>>>> f8fc9d2e
 
 			quotaHandler := getQuotaHandler(sc, "dashboard")
 			sc.m.Get("/dashboard", quotaHandler, sc.defaultHandler)
 			sc.fakeReq("GET", "/dashboard").exec()
 			assert.Equal(t, 200, sc.resp.Code)
 		}, func(cfg *setting.Cfg) {
-<<<<<<< HEAD
-			cfg.Quota.Org.Dashboard = 4
-			// TODO: Drop
-			setting.Quota.Org.Dashboard = 4
-			cfg.Quota.Enabled = false
-			// TODO: Drop
-			setting.Quota.Enabled = false
-=======
 			configure(cfg)
 
 			cfg.Quota.Org.Dashboard = quotaUsed
 			cfg.Quota.Enabled = false
->>>>>>> f8fc9d2e
 		})
 	})
 }
 
 func getQuotaHandler(sc *scenarioContext, target string) macaron.Handler {
-<<<<<<< HEAD
-	sc.cfg.AnonymousEnabled = false
-	// TODO: Drop
-	setting.AnonymousEnabled = sc.cfg.AnonymousEnabled
-	sc.cfg.Quota = setting.QuotaSettings{
-=======
 
 	fakeAuthTokenService := auth.NewFakeUserAuthTokenService()
 	qs := &quota.QuotaService{
@@ -347,7 +225,6 @@
 func configure(cfg *setting.Cfg) {
 	cfg.AnonymousEnabled = false
 	cfg.Quota = setting.QuotaSettings{
->>>>>>> f8fc9d2e
 		Enabled: true,
 		Org: &setting.OrgQuota{
 			User:       5,
@@ -367,17 +244,4 @@
 			Session:    5,
 		},
 	}
-<<<<<<< HEAD
-	// TODO: Drop
-	setting.Quota = sc.cfg.Quota
-
-	fakeAuthTokenService := auth.NewFakeUserAuthTokenService()
-	qs := &quota.QuotaService{
-		AuthTokenService: fakeAuthTokenService,
-		Cfg:              sc.cfg,
-	}
-
-	return Quota(qs)(target)
-=======
->>>>>>> f8fc9d2e
 }