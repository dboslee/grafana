--- conflicted
+++ resolved
@@ -1,18 +1,6 @@
 package middleware
 
-<<<<<<< HEAD
 import "github.com/grafana/grafana/pkg/models"
-=======
-import (
-	"fmt"
-	"strings"
-
-	macaron "gopkg.in/macaron.v1"
-
-	"github.com/grafana/grafana/pkg/models"
-	"github.com/grafana/grafana/pkg/setting"
-)
->>>>>>> 925aab6a
 
 var (
 	ReqGrafanaAdmin = Auth(&AuthOptions{
@@ -22,9 +10,6 @@
 	ReqSignedIn   = Auth(&AuthOptions{ReqSignedIn: true})
 	ReqEditorRole = RoleAuth(models.ROLE_EDITOR, models.ROLE_ADMIN)
 	ReqOrgAdmin   = RoleAuth(models.ROLE_ADMIN)
-<<<<<<< HEAD
-)
-=======
 )
 
 func AddDefaultResponseHeaders(cfg *setting.Cfg) macaron.Handler {
@@ -78,5 +63,4 @@
 
 func AddXFrameOptionsDenyHeader(w macaron.ResponseWriter) {
 	w.Header().Add("X-Frame-Options", "deny")
-}
->>>>>>> 925aab6a
+}