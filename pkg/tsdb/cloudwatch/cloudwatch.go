package cloudwatch

import (
	"context"
	"fmt"
	"regexp"
	"strings"
	"time"

	"github.com/grafana/grafana-plugin-sdk-go/data"

	"github.com/aws/aws-sdk-go/aws"
	"github.com/aws/aws-sdk-go/aws/client"
	"github.com/aws/aws-sdk-go/aws/credentials"
	"github.com/aws/aws-sdk-go/aws/credentials/stscreds"
	"github.com/aws/aws-sdk-go/aws/request"
	"github.com/aws/aws-sdk-go/aws/session"
	"github.com/aws/aws-sdk-go/service/cloudwatch"
	"github.com/aws/aws-sdk-go/service/cloudwatch/cloudwatchiface"
	"github.com/aws/aws-sdk-go/service/cloudwatchlogs"
	"github.com/aws/aws-sdk-go/service/cloudwatchlogs/cloudwatchlogsiface"
	"github.com/aws/aws-sdk-go/service/ec2"
	"github.com/aws/aws-sdk-go/service/ec2/ec2iface"
	"github.com/aws/aws-sdk-go/service/resourcegroupstaggingapi"
	"github.com/aws/aws-sdk-go/service/resourcegroupstaggingapi/resourcegroupstaggingapiiface"
	"github.com/grafana/grafana/pkg/components/simplejson"
	"github.com/grafana/grafana/pkg/infra/log"
	"github.com/grafana/grafana/pkg/models"
	"github.com/grafana/grafana/pkg/registry"
	"github.com/grafana/grafana/pkg/setting"
	"github.com/grafana/grafana/pkg/tsdb"
)

type datasourceInfo struct {
	Profile       string
	Region        string
	AuthType      authType
	AssumeRoleARN string
	ExternalID    string
	Namespace     string

	AccessKey string
	SecretKey string
}

const cloudWatchTSFormat = "2006-01-02 15:04:05.000"
const defaultRegion = "default"

// Constants also defined in datasource/cloudwatch/datasource.ts
const logIdentifierInternal = "__log__grafana_internal__"
const logStreamIdentifierInternal = "__logstream__grafana_internal__"

var plog = log.New("tsdb.cloudwatch")
var aliasFormat = regexp.MustCompile(`\{\{\s*(.+?)\s*\}\}`)

func init() {
	registry.Register(&registry.Descriptor{
		Name:         "CloudWatchService",
		InitPriority: registry.Low,
		Instance:     &CloudWatchService{},
	})
}

type CloudWatchService struct {
	LogsService *LogsService `inject:""`
}

func (s *CloudWatchService) Init() error {
	plog.Debug("initing")

	tsdb.RegisterTsdbQueryEndpoint("cloudwatch", func(ds *models.DataSource) (tsdb.TsdbQueryEndpoint, error) {
		return newExecutor(s.LogsService), nil
	})

	return nil
}

func newExecutor(logsService *LogsService) *cloudWatchExecutor {
	return &cloudWatchExecutor{
		logsService: logsService,
	}
}

// cloudWatchExecutor executes CloudWatch requests.
type cloudWatchExecutor struct {
	*models.DataSource

	ec2Client  ec2iface.EC2API
	rgtaClient resourcegroupstaggingapiiface.ResourceGroupsTaggingAPIAPI

	logsService *LogsService
}

func (e *cloudWatchExecutor) newSession(region string) (*session.Session, error) {
	dsInfo := e.getDSInfo(region)

	bldr := strings.Builder{}
	for i, s := range []string{
		dsInfo.AuthType.String(), dsInfo.AccessKey, dsInfo.Profile, dsInfo.AssumeRoleARN, region,
	} {
		if i != 0 {
			bldr.WriteString(":")
		}
		bldr.WriteString(strings.ReplaceAll(s, ":", `\:`))
	}
	cacheKey := bldr.String()

	sessCacheLock.RLock()
	if env, ok := sessCache[cacheKey]; ok {
		if env.expiration.After(time.Now().UTC()) {
			sessCacheLock.RUnlock()
			return env.session, nil
		}
	}
	sessCacheLock.RUnlock()

	cfgs := []*aws.Config{
		{
			CredentialsChainVerboseErrors: aws.Bool(true),
		},
	}

	var regionCfg *aws.Config
	if dsInfo.Region == defaultRegion {
		plog.Warn("Region is set to \"default\", which is unsupported")
		dsInfo.Region = ""
	}
	if dsInfo.Region != "" {
		regionCfg = &aws.Config{Region: aws.String(dsInfo.Region)}
		cfgs = append(cfgs, regionCfg)
	}

	switch dsInfo.AuthType {
	case authTypeSharedCreds:
		plog.Debug("Authenticating towards AWS with shared credentials", "profile", dsInfo.Profile,
			"region", dsInfo.Region)
		cfgs = append(cfgs, &aws.Config{
			Credentials: credentials.NewSharedCredentials("", dsInfo.Profile),
		})
	case authTypeKeys:
		plog.Debug("Authenticating towards AWS with an access key pair", "region", dsInfo.Region)
		cfgs = append(cfgs, &aws.Config{
			Credentials: credentials.NewStaticCredentials(dsInfo.AccessKey, dsInfo.SecretKey, ""),
		})
	case authTypeDefault:
		plog.Debug("Authenticating towards AWS with default SDK method", "region", dsInfo.Region)
	default:
		panic(fmt.Sprintf("Unrecognized authType: %d", dsInfo.AuthType))
	}
	sess, err := newSession(cfgs...)
	if err != nil {
		return nil, err
	}

	duration := stscreds.DefaultDuration
	expiration := time.Now().Add(duration)
	if dsInfo.AssumeRoleARN != "" {
		// We should assume a role in AWS
		plog.Debug("Trying to assume role in AWS", "arn", dsInfo.AssumeRoleARN)

		cfgs := []*aws.Config{
			{
				CredentialsChainVerboseErrors: aws.Bool(true),
			},
			{
				Credentials: newSTSCredentials(sess, dsInfo.AssumeRoleARN, func(p *stscreds.AssumeRoleProvider) {
					// Not sure if this is necessary, overlaps with p.Duration and is undocumented
					p.Expiry.SetExpiration(expiration, 0)
					p.Duration = duration
					if dsInfo.ExternalID != "" {
						p.ExternalID = aws.String(dsInfo.ExternalID)
					}
				}),
			},
		}
		if regionCfg != nil {
			cfgs = append(cfgs, regionCfg)
		}
		sess, err = newSession(cfgs...)
		if err != nil {
			return nil, err
		}
	}

	plog.Debug("Successfully created AWS session")

	sessCacheLock.Lock()
	sessCache[cacheKey] = envelope{
		session:    sess,
		expiration: expiration,
	}
	sessCacheLock.Unlock()

	return sess, nil
}

func (e *cloudWatchExecutor) getCWClient(region string) (cloudwatchiface.CloudWatchAPI, error) {
	sess, err := e.newSession(region)
	if err != nil {
		return nil, err
	}
	return NewCWClient(sess), nil
}

func (e *cloudWatchExecutor) getCWLogsClient(region string) (cloudwatchlogsiface.CloudWatchLogsAPI, error) {
	sess, err := e.newSession(region)
	if err != nil {
		return nil, err
	}

<<<<<<< HEAD
	logsClient := NewCWLogsClient(sess)
	e.logsClientsByRegion[region] = logsClient
=======
	logsClient := newCWLogsClient(sess)
>>>>>>> b46ac289

	return logsClient, nil
}

func (e *cloudWatchExecutor) getEC2Client(region string) (ec2iface.EC2API, error) {
	if e.ec2Client != nil {
		return e.ec2Client, nil
	}

	sess, err := e.newSession(region)
	if err != nil {
		return nil, err
	}
	e.ec2Client = newEC2Client(sess)

	return e.ec2Client, nil
}

func (e *cloudWatchExecutor) getRGTAClient(region string) (resourcegroupstaggingapiiface.ResourceGroupsTaggingAPIAPI,
	error) {
	if e.rgtaClient != nil {
		return e.rgtaClient, nil
	}

	sess, err := e.newSession(region)
	if err != nil {
		return nil, err
	}
	e.rgtaClient = newRGTAClient(sess)

	return e.rgtaClient, nil
}

func (e *cloudWatchExecutor) alertQuery(ctx context.Context, logsClient cloudwatchlogsiface.CloudWatchLogsAPI,
	queryContext *tsdb.TsdbQuery) (*cloudwatchlogs.GetQueryResultsOutput, error) {
	const maxAttempts = 8
	const pollPeriod = 1000 * time.Millisecond

	queryParams := queryContext.Queries[0].Model
	startQueryOutput, err := e.executeStartQuery(ctx, logsClient, queryParams, queryContext.TimeRange)
	if err != nil {
		return nil, err
	}

	requestParams := simplejson.NewFromAny(map[string]interface{}{
		"region":  queryParams.Get("region").MustString(""),
		"queryId": *startQueryOutput.QueryId,
	})

	ticker := time.NewTicker(pollPeriod)
	defer ticker.Stop()

	attemptCount := 1
	for range ticker.C {
		res, err := e.executeGetQueryResults(ctx, logsClient, requestParams)
		if err != nil {
			return nil, err
		}
		if isTerminated(*res.Status) {
			return res, err
		}
		if attemptCount >= maxAttempts {
			return res, fmt.Errorf("fetching of query results exceeded max number of attempts")
		}

		attemptCount++
	}

	return nil, nil
}

// Query executes a CloudWatch query.
func (e *cloudWatchExecutor) Query(ctx context.Context, dsInfo *models.DataSource, queryContext *tsdb.TsdbQuery) (*tsdb.Response, error) {
	e.DataSource = dsInfo

	/*
		Unlike many other data sources,	with Cloudwatch Logs query requests don't receive the results as the response to the query, but rather
		an ID is first returned. Following this, a client is expected to send requests along with the ID until the status of the query is complete,
		receiving (possibly partial) results each time. For queries made via dashboards and Explore, the logic of making these repeated queries is handled on
		the frontend, but because alerts are executed on the backend the logic needs to be reimplemented here.
	*/
	queryParams := queryContext.Queries[0].Model
	_, fromAlert := queryContext.Headers["FromAlert"]
	isLogAlertQuery := fromAlert && queryParams.Get("queryMode").MustString("") == "Logs"

	if isLogAlertQuery {
		return e.executeLogAlertQuery(ctx, queryContext)
	}

	queryType := queryParams.Get("type").MustString("")

	var err error
	var result *tsdb.Response
	switch queryType {
	case "metricFindQuery":
		result, err = e.executeMetricFindQuery(ctx, queryContext)
	case "annotationQuery":
		result, err = e.executeAnnotationQuery(ctx, queryContext)
	case "logAction":
		result, err = e.executeLogActions(ctx, queryContext)
	case "liveLogAction":
		result, err = e.executeLiveLogQuery(ctx, queryContext)
	case "timeSeriesQuery":
		fallthrough
	default:
		result, err = e.executeTimeSeriesQuery(ctx, queryContext)
	}

	return result, err
}

func (e *cloudWatchExecutor) executeLogAlertQuery(ctx context.Context, queryContext *tsdb.TsdbQuery) (*tsdb.Response, error) {
	queryParams := queryContext.Queries[0].Model
	queryParams.Set("subtype", "StartQuery")
	queryParams.Set("queryString", queryParams.Get("expression").MustString(""))

	region := queryParams.Get("region").MustString(defaultRegion)
	if region == defaultRegion {
		region = e.DataSource.JsonData.Get("defaultRegion").MustString()
		queryParams.Set("region", region)
	}

	logsClient, err := e.getCWLogsClient(region)
	if err != nil {
		return nil, err
	}

	result, err := e.executeStartQuery(ctx, logsClient, queryParams, queryContext.TimeRange)
	if err != nil {
		return nil, err
	}

	queryParams.Set("queryId", *result.QueryId)

	// Get query results
	getQueryResultsOutput, err := e.alertQuery(ctx, logsClient, queryContext)
	if err != nil {
		return nil, err
	}

	dataframe, err := logsResultsToDataframes(getQueryResultsOutput)
	if err != nil {
		return nil, err
	}

	statsGroups := queryParams.Get("statsGroups").MustStringArray()
	if len(statsGroups) > 0 && len(dataframe.Fields) > 0 {
		groupedFrames, err := groupResults(dataframe, statsGroups)
		if err != nil {
			return nil, err
		}

		response := &tsdb.Response{
			Results: make(map[string]*tsdb.QueryResult),
		}

		response.Results["A"] = &tsdb.QueryResult{
			RefId:      "A",
			Dataframes: tsdb.NewDecodedDataFrames(groupedFrames),
		}

		return response, nil
	}

	response := &tsdb.Response{
		Results: map[string]*tsdb.QueryResult{
			"A": {
				RefId:      "A",
				Dataframes: tsdb.NewDecodedDataFrames(data.Frames{dataframe}),
			},
		},
	}
	return response, nil
}

type authType int

const (
	authTypeDefault authType = iota
	authTypeSharedCreds
	authTypeKeys
)

func (at authType) String() string {
	switch at {
	case authTypeDefault:
		return "default"
	case authTypeSharedCreds:
		return "sharedCreds"
	case authTypeKeys:
		return "keys"
	default:
		panic(fmt.Sprintf("Unrecognized auth type %d", at))
	}
}

func (e *cloudWatchExecutor) getDSInfo(region string) *datasourceInfo {
	if region == defaultRegion {
		region = e.DataSource.JsonData.Get("defaultRegion").MustString()
	}

	atStr := e.DataSource.JsonData.Get("authType").MustString()
	assumeRoleARN := e.DataSource.JsonData.Get("assumeRoleArn").MustString()
	externalID := e.DataSource.JsonData.Get("externalId").MustString()
	decrypted := e.DataSource.DecryptedValues()
	accessKey := decrypted["accessKey"]
	secretKey := decrypted["secretKey"]

	at := authTypeDefault
	switch atStr {
	case "credentials":
		at = authTypeSharedCreds
	case "keys":
		at = authTypeKeys
	case "default":
		at = authTypeDefault
	case "arn":
		at = authTypeDefault
		plog.Warn("Authentication type \"arn\" is deprecated, falling back to default")
	default:
		plog.Warn("Unrecognized AWS authentication type", "type", atStr)
	}

	profile := e.DataSource.JsonData.Get("profile").MustString()
	if profile == "" {
		profile = e.DataSource.Database // legacy support
	}

	return &datasourceInfo{
		Region:        region,
		Profile:       profile,
		AuthType:      at,
		AssumeRoleARN: assumeRoleARN,
		ExternalID:    externalID,
		AccessKey:     accessKey,
		SecretKey:     secretKey,
	}
}

func isTerminated(queryStatus string) bool {
	return queryStatus == "Complete" || queryStatus == "Cancelled" || queryStatus == "Failed" || queryStatus == "Timeout"
}

// NewCWClient is a CloudWatch client factory.
//
// Stubbable by tests.
var NewCWClient = func(sess *session.Session) cloudwatchiface.CloudWatchAPI {
	client := cloudwatch.New(sess)
	client.Handlers.Send.PushFront(func(r *request.Request) {
		r.HTTPRequest.Header.Set("User-Agent", fmt.Sprintf("Grafana/%s", setting.BuildVersion))
	})

	return client
}

// NewCWLogsClient is a CloudWatch logs client factory.
//
// Stubbable by tests.
var NewCWLogsClient = func(sess *session.Session) cloudwatchlogsiface.CloudWatchLogsAPI {
	client := cloudwatchlogs.New(sess)
	client.Handlers.Send.PushFront(func(r *request.Request) {
		r.HTTPRequest.Header.Set("User-Agent", fmt.Sprintf("Grafana/%s", setting.BuildVersion))
	})

	return client
}

// EC2 client factory.
//
// Stubbable by tests.
var newEC2Client = func(provider client.ConfigProvider) ec2iface.EC2API {
	return ec2.New(provider)
}

// RGTA client factory.
//
// Stubbable by tests.
var newRGTAClient = func(provider client.ConfigProvider) resourcegroupstaggingapiiface.ResourceGroupsTaggingAPIAPI {
	return resourcegroupstaggingapi.New(provider)
}<|MERGE_RESOLUTION|>--- conflicted
+++ resolved
@@ -208,12 +208,7 @@
 		return nil, err
 	}
 
-<<<<<<< HEAD
 	logsClient := NewCWLogsClient(sess)
-	e.logsClientsByRegion[region] = logsClient
-=======
-	logsClient := newCWLogsClient(sess)
->>>>>>> b46ac289
 
 	return logsClient, nil
 }
