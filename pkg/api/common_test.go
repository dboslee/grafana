package api

import (
	"fmt"
	"net/http"
	"net/http/httptest"
	"path/filepath"
	"testing"

	"github.com/grafana/grafana/pkg/bus"
	"github.com/grafana/grafana/pkg/infra/fs"
	"github.com/grafana/grafana/pkg/infra/remotecache"
	"github.com/grafana/grafana/pkg/models"
	"github.com/grafana/grafana/pkg/registry"
	"github.com/grafana/grafana/pkg/services/auth"
	"github.com/grafana/grafana/pkg/services/contexthandler"
	"github.com/grafana/grafana/pkg/services/rendering"
	"github.com/grafana/grafana/pkg/services/sqlstore"
	"github.com/grafana/grafana/pkg/setting"
	"github.com/stretchr/testify/require"
	"gopkg.in/macaron.v1"
)

func loggedInUserScenario(t *testing.T, desc string, url string, fn scenarioFunc) {
	loggedInUserScenarioWithRole(t, desc, "GET", url, url, models.ROLE_EDITOR, fn)
}

func loggedInUserScenarioWithRole(t *testing.T, desc string, method string, url string, routePattern string, role models.RoleType, fn scenarioFunc) {
	t.Run(fmt.Sprintf("%s %s", desc, url), func(t *testing.T) {
		t.Cleanup(bus.ClearBusHandlers)

		sc := setupScenarioContext(t, url)
		sc.defaultHandler = Wrap(func(c *models.ReqContext) Response {
			sc.context = c
			sc.context.UserId = testUserID
			sc.context.OrgId = testOrgID
			sc.context.Login = testUserLogin
			sc.context.OrgRole = role
			if sc.handlerFunc != nil {
				return sc.handlerFunc(sc.context)
			}

			return nil
		})

		switch method {
		case "GET":
			sc.m.Get(routePattern, sc.defaultHandler)
		case "DELETE":
			sc.m.Delete(routePattern, sc.defaultHandler)
		}

		fn(sc)
	})
}

func anonymousUserScenario(t *testing.T, desc string, method string, url string, routePattern string, fn scenarioFunc) {
	t.Run(fmt.Sprintf("%s %s", desc, url), func(t *testing.T) {
		defer bus.ClearBusHandlers()

		sc := setupScenarioContext(t, url)
		sc.defaultHandler = Wrap(func(c *models.ReqContext) Response {
			sc.context = c
			if sc.handlerFunc != nil {
				return sc.handlerFunc(sc.context)
			}

			return nil
		})

		switch method {
		case "GET":
			sc.m.Get(routePattern, sc.defaultHandler)
		case "DELETE":
			sc.m.Delete(routePattern, sc.defaultHandler)
		}

		fn(sc)
	})
}

func (sc *scenarioContext) fakeReq(method, url string) *scenarioContext {
	sc.resp = httptest.NewRecorder()
	req, err := http.NewRequest(method, url, nil)
	require.NoError(sc.t, err)
	sc.req = req

	return sc
}

func (sc *scenarioContext) fakeReqWithParams(method, url string, queryParams map[string]string) *scenarioContext {
	sc.resp = httptest.NewRecorder()
	req, err := http.NewRequest(method, url, nil)
	// TODO: Depend on sc.t
	if sc.t != nil {
		require.NoError(sc.t, err)
	} else if err != nil {
		panic(fmt.Sprintf("Making request failed: %s", err))
	}

	q := req.URL.Query()
	for k, v := range queryParams {
		q.Add(k, v)
	}
	req.URL.RawQuery = q.Encode()
	sc.req = req

	return sc
}

func (sc *scenarioContext) fakeReqNoAssertions(method, url string) *scenarioContext {
	sc.resp = httptest.NewRecorder()
	req, _ := http.NewRequest(method, url, nil)
	sc.req = req

	return sc
}

func (sc *scenarioContext) fakeReqNoAssertionsWithCookie(method, url string, cookie http.Cookie) *scenarioContext {
	sc.resp = httptest.NewRecorder()
	http.SetCookie(sc.resp, &cookie)

	req, _ := http.NewRequest(method, url, nil)
	req.Header = http.Header{"Cookie": sc.resp.Header()["Set-Cookie"]}

	sc.req = req

	return sc
}

type scenarioContext struct {
	t                    *testing.T
	cfg                  *setting.Cfg
	m                    *macaron.Macaron
	context              *models.ReqContext
	resp                 *httptest.ResponseRecorder
	handlerFunc          handlerFunc
	defaultHandler       macaron.Handler
	req                  *http.Request
	url                  string
	userAuthTokenService *auth.FakeUserAuthTokenService
}

func (sc *scenarioContext) exec() {
	sc.m.ServeHTTP(sc.resp, sc.req)
}

type scenarioFunc func(c *scenarioContext)
type handlerFunc func(c *models.ReqContext) Response

<<<<<<< HEAD
func getContextHandler(t *testing.T) *contexthandler.ContextHandler {
	t.Helper()

	sqlStore := sqlstore.InitTestDB(t)
	remoteCacheSvc := &remotecache.RemoteCache{}
	cfg := setting.NewCfg()
=======
func getContextHandler(t *testing.T, cfg *setting.Cfg) *contexthandler.ContextHandler {
	t.Helper()

	if cfg == nil {
		cfg = setting.NewCfg()
	}

	sqlStore := sqlstore.InitTestDB(t)
	remoteCacheSvc := &remotecache.RemoteCache{}
>>>>>>> 92585ddc
	cfg.RemoteCacheOptions = &setting.RemoteCacheOptions{
		Name:    "database",
		ConnStr: "",
	}
	userAuthTokenSvc := auth.NewFakeUserAuthTokenService()
	renderSvc := &fakeRenderService{}
	ctxHdlr := &contexthandler.ContextHandler{}

	err := registry.BuildServiceGraph([]interface{}{cfg}, []*registry.Descriptor{
		{
			Name:     sqlstore.ServiceName,
			Instance: sqlStore,
		},
		{
			Name:     remotecache.ServiceName,
			Instance: remoteCacheSvc,
		},
		{
			Name:     auth.ServiceName,
			Instance: userAuthTokenSvc,
		},
		{
			Name:     rendering.ServiceName,
			Instance: renderSvc,
		},
		{
			Name:     contexthandler.ServiceName,
			Instance: ctxHdlr,
		},
	})
	require.NoError(t, err)

	return ctxHdlr
}

func setupScenarioContext(t *testing.T, url string) *scenarioContext {
	cfg := setting.NewCfg()
	sc := &scenarioContext{
		url: url,
		t:   t,
		cfg: cfg,
	}
	viewsPath, err := filepath.Abs("../../public/views")
	require.NoError(t, err)
	exists, err := fs.Exists(viewsPath)
	require.NoError(t, err)
	require.Truef(t, exists, "Views should be in %q", viewsPath)

<<<<<<< HEAD
	ctxHdlr := getContextHandler(t)
=======
	ctxHdlr := getContextHandler(t, cfg)
>>>>>>> 92585ddc

	sc.m = macaron.New()
	sc.m.Use(macaron.Renderer(macaron.RenderOptions{
		Directory: viewsPath,
		Delims:    macaron.Delims{Left: "[[", Right: "]]"},
	}))
	sc.m.Use(ctxHdlr.Middleware)

	return sc
}

type fakeRenderService struct {
	rendering.Service
}

func (s *fakeRenderService) Init() error {
	return nil
}<|MERGE_RESOLUTION|>--- conflicted
+++ resolved
@@ -148,24 +148,15 @@
 type scenarioFunc func(c *scenarioContext)
 type handlerFunc func(c *models.ReqContext) Response
 
-<<<<<<< HEAD
-func getContextHandler(t *testing.T) *contexthandler.ContextHandler {
+func getContextHandler(t *testing.T, cfg *setting.Cfg) *contexthandler.ContextHandler {
 	t.Helper()
+
+	if cfg == nil {
+		cfg = setting.NewCfg()
+	}
 
 	sqlStore := sqlstore.InitTestDB(t)
 	remoteCacheSvc := &remotecache.RemoteCache{}
-	cfg := setting.NewCfg()
-=======
-func getContextHandler(t *testing.T, cfg *setting.Cfg) *contexthandler.ContextHandler {
-	t.Helper()
-
-	if cfg == nil {
-		cfg = setting.NewCfg()
-	}
-
-	sqlStore := sqlstore.InitTestDB(t)
-	remoteCacheSvc := &remotecache.RemoteCache{}
->>>>>>> 92585ddc
 	cfg.RemoteCacheOptions = &setting.RemoteCacheOptions{
 		Name:    "database",
 		ConnStr: "",
@@ -214,11 +205,7 @@
 	require.NoError(t, err)
 	require.Truef(t, exists, "Views should be in %q", viewsPath)
 
-<<<<<<< HEAD
-	ctxHdlr := getContextHandler(t)
-=======
 	ctxHdlr := getContextHandler(t, cfg)
->>>>>>> 92585ddc
 
 	sc.m = macaron.New()
 	sc.m.Use(macaron.Renderer(macaron.RenderOptions{
