--- conflicted
+++ resolved
@@ -264,11 +264,7 @@
 	}
 
 	hs.log.Info("Successful Login", "User", user.Email)
-<<<<<<< HEAD
-	hs.MiddlewareService.WriteSessionCookie(c, userToken.UnhashedToken, hs.Cfg.LoginMaxLifetime)
-=======
 	cookies.WriteSessionCookie(c, hs.Cfg, userToken.UnhashedToken, hs.Cfg.LoginMaxLifetime)
->>>>>>> 925aab6a
 	return nil
 }
 
@@ -283,11 +279,7 @@
 		hs.log.Error("failed to revoke auth token", "error", err)
 	}
 
-<<<<<<< HEAD
-	hs.MiddlewareService.WriteSessionCookie(c, "", -1)
-=======
 	cookies.WriteSessionCookie(c, hs.Cfg, "", -1)
->>>>>>> 925aab6a
 
 	if setting.SignoutRedirectUrl != "" {
 		c.Redirect(setting.SignoutRedirectUrl)
