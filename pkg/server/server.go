--- conflicted
+++ resolved
@@ -273,10 +273,7 @@
 	objs := []interface{}{
 		bus.GetBus(),
 		s.cfg,
-<<<<<<< HEAD
-=======
 		routing.NewRouteRegister(middleware.RequestMetrics(s.cfg), middleware.RequestTracing),
->>>>>>> 04c06f22
 		localcache.New(5*time.Minute, 10*time.Minute),
 		s,
 	}
