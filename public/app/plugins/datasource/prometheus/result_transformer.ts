import {
  ArrayDataFrame,
  ArrayVector,
  DataFrame,
  DataTopic,
  Field,
  FieldType,
  formatLabels,
<<<<<<< HEAD
  getDisplayProcessor,
=======
  Labels,
>>>>>>> 7897c6b7
  MutableField,
  ScopedVars,
  TIME_SERIES_TIME_FIELD_NAME,
  TIME_SERIES_VALUE_FIELD_NAME,
} from '@grafana/data';
import { FetchResponse, getTemplateSrv } from '@grafana/runtime';
import { ExemplarsDataFrameViewDTO } from 'app/plugins/panel/graph3/plugins/ExemplarsPlugin';
import { descending, deviation } from 'd3';
import { getExemplarInfoComponent } from './components/ExemplarInfo';
import {
  ExemplarTraceIDDestination,
  isExemplarData,
  isMatrixData,
  MatrixOrVectorResult,
  PromDataSuccessResponse,
  PromMetric,
  PromQuery,
  PromQueryRequest,
  PromValue,
  TransformOptions,
} from './types';

const POSITIVE_INFINITY_SAMPLE_VALUE = '+Inf';
const NEGATIVE_INFINITY_SAMPLE_VALUE = '-Inf';

export function transform(
  response: FetchResponse<PromDataSuccessResponse>,
  transformOptions: {
    query: PromQueryRequest;
    exemplarTraceIDDestination?: ExemplarTraceIDDestination;
    target: PromQuery;
    responseListLength: number;
    scopedVars?: ScopedVars;
    mixedQueries?: boolean;
  }
) {
  // Create options object from transformOptions
  const options: TransformOptions = {
    format: transformOptions.target.format,
    step: transformOptions.query.step,
    legendFormat: transformOptions.target.legendFormat,
    start: transformOptions.query.start,
    end: transformOptions.query.end,
    query: transformOptions.query.expr,
    responseListLength: transformOptions.responseListLength,
    scopedVars: transformOptions.scopedVars,
    refId: transformOptions.target.refId,
    valueWithRefId: transformOptions.target.valueWithRefId,
    meta: {
      /**
       * Fix for showing of Prometheus results in Explore table.
       * We want to show result of instant query always in table and result of range query based on target.runAll;
       */
      preferredVisualisationType: getPreferredVisualisationType(
        transformOptions.query.instant,
        transformOptions.mixedQueries
      ),
    },
  };
  const prometheusResult = response.data.data;

  if (isExemplarData(prometheusResult)) {
    const events: ExemplarsDataFrameViewDTO[] = [];
    prometheusResult.forEach(exemplarData => {
      const data = exemplarData.exemplars.map(exemplar => {
        return {
          time: exemplar.scrapeTimestamp,
          component: getExemplarInfoComponent(
            exemplar.exemplar,
            exemplarData.seriesLabels,
            transformOptions.exemplarTraceIDDestination
          ),
          y: exemplar.exemplar.value,
        } as ExemplarsDataFrameViewDTO;
      });
      events.push(...data);
    });

    // Grouping exemplars by step
    const step = options.step || 15;
    const bucketedExemplars: { [ts: string]: ExemplarsDataFrameViewDTO[] } = {};
    const values: number[] = [];
    for (const exemplar of events) {
      // Align exemplar timestamp to nearest step second
      const alignedTs = String(Math.floor(exemplar.time / 1000 / step) * step * 1000);
      if (!bucketedExemplars[alignedTs]) {
        // New bucket found
        bucketedExemplars[alignedTs] = [];
      }
      bucketedExemplars[alignedTs].push(exemplar);
      values.push(exemplar.y);
    }

    // Getting exemplars from each bucket
    const stddev = deviation(values);
    const sampledBuckets = Object.keys(bucketedExemplars).sort();
    const sampledExemplars = [];
    for (const ts of sampledBuckets) {
      const exemplarsInBucket = bucketedExemplars[ts];
      if (exemplarsInBucket.length === 1) {
        sampledExemplars.push(exemplarsInBucket[0]);
      } else {
        // Choose which values to sample
        const bucketValues = exemplarsInBucket.map(ex => ex.y).sort(descending);
        const sampledBucketValues = bucketValues.reduce((acc: number[], curr) => {
          if (acc.length === 0) {
            // First value is max and is always added
            acc.push(curr);
          } else {
            // Then take values only when at least 2 stddev distance to previously taken value
            const prev = acc[acc.length - 1];
            if (stddev && prev - stddev * 2 >= 0) {
              acc.push(curr);
            }
          }
          return acc;
        }, []);
        // Find the exemplars for the sampled values
        sampledExemplars.push(...sampledBucketValues.map(value => exemplarsInBucket.find(ex => ex.y === value)!));
      }
    }

    const dataFrame = new ArrayDataFrame(sampledExemplars);
    dataFrame.meta = { dataTopic: DataTopic.Annotations };
    return [dataFrame];
  }

  if (!prometheusResult?.result) {
    return [];
  }

  // Return early if result type is scalar
  if (prometheusResult.resultType === 'scalar') {
    return [
      {
        meta: options.meta,
        refId: options.refId,
        length: 1,
        fields: [getTimeField([prometheusResult.result]), getValueField({ data: [prometheusResult.result] })],
      },
    ];
  }

  // Return early again if the format is table, this needs special transformation.
  if (options.format === 'table') {
    const tableData = transformMetricDataToTable(prometheusResult.result, options);
    return [tableData];
  }

  // Process matrix and vector results to DataFrame
  const dataFrame: DataFrame[] = [];
  prometheusResult.result.forEach((data: MatrixOrVectorResult) => dataFrame.push(transformToDataFrame(data, options)));

  // When format is heatmap use the already created data frames and transform it more
  if (options.format === 'heatmap') {
    dataFrame.sort(sortSeriesByLabel);
    const seriesList = transformToHistogramOverTime(dataFrame);
    return seriesList;
  }

  // Return matrix or vector result as DataFrame[]
  return dataFrame;
}

function getPreferredVisualisationType(isInstantQuery?: boolean, mixedQueries?: boolean) {
  if (isInstantQuery) {
    return 'table';
  }

  return mixedQueries ? 'graph' : undefined;
}

/**
 * Transforms matrix and vector result from Prometheus result to DataFrame
 */
function transformToDataFrame(data: MatrixOrVectorResult, options: TransformOptions): DataFrame {
  const { name, labels } = createLabelInfo(data.metric, options);

  const fields: Field[] = [];

  if (isMatrixData(data)) {
    const stepMs = options.step ? options.step * 1000 : NaN;
    let baseTimestamp = options.start * 1000;
    const dps: PromValue[] = [];

    for (const value of data.values) {
      let dpValue: number | null = parseSampleValue(value[1]);

      if (isNaN(dpValue)) {
        dpValue = null;
      }

      const timestamp = value[0] * 1000;
      for (let t = baseTimestamp; t < timestamp; t += stepMs) {
        dps.push([t, null]);
      }
      baseTimestamp = timestamp + stepMs;
      dps.push([timestamp, dpValue]);
    }

    const endTimestamp = options.end * 1000;
    for (let t = baseTimestamp; t <= endTimestamp; t += stepMs) {
      dps.push([t, null]);
    }
    fields.push(getTimeField(dps, true));
    fields.push(getValueField({ data: dps, parseValue: false, labels, displayName: name }));
  } else {
    fields.push(getTimeField([data.value]));
    fields.push(getValueField({ data: [data.value], labels, displayName: name }));
  }

  return {
    meta: options.meta,
    refId: options.refId,
    length: fields[0].values.length,
    fields,
    name,
  };
}

function transformMetricDataToTable(md: MatrixOrVectorResult[], options: TransformOptions): DataFrame {
  if (!md || md.length === 0) {
    return {
      meta: options.meta,
      refId: options.refId,
      length: 0,
      fields: [],
    };
  }

  const valueText = options.responseListLength > 1 || options.valueWithRefId ? `Value #${options.refId}` : 'Value';

  const timeField = getTimeField([]);
  const metricFields = Object.keys(md.reduce((acc, series) => ({ ...acc, ...series.metric }), {}))
    .sort()
    .map(label => {
      return {
        name: label,
        config: { filterable: true },
        type: FieldType.other,
        values: new ArrayVector(),
      };
    });
  const valueField = getValueField({ data: [], valueName: valueText });

  md.forEach(d => {
    if (isMatrixData(d)) {
      d.values.forEach(val => {
        timeField.values.add(val[0] * 1000);
        metricFields.forEach(metricField => metricField.values.add(getLabelValue(d.metric, metricField.name)));
        valueField.values.add(parseSampleValue(val[1]));
      });
    } else {
      timeField.values.add(d.value[0] * 1000);
      metricFields.forEach(metricField => metricField.values.add(getLabelValue(d.metric, metricField.name)));
      valueField.values.add(parseSampleValue(d.value[1]));
    }
  });

  return {
    meta: options.meta,
    refId: options.refId,
    length: timeField.values.length,
    fields: [timeField, ...metricFields, valueField],
  };
}

function getLabelValue(metric: PromMetric, label: string): string | number {
  if (metric.hasOwnProperty(label)) {
    if (label === 'le') {
      return parseSampleValue(metric[label]);
    }
    return metric[label];
  }
  return '';
}

function getTimeField(data: PromValue[], isMs = false): MutableField {
  return {
    name: TIME_SERIES_TIME_FIELD_NAME,
    type: FieldType.time,
    config: {},
    values: new ArrayVector<number>(data.map(val => (isMs ? val[0] : val[0] * 1000))),
  };
}
type ValueFieldOptions = {
  data: PromValue[];
  valueName?: string;
  parseValue?: boolean;
  labels?: Labels;
  displayName?: string;
};

function getValueField({
  data,
  valueName = TIME_SERIES_VALUE_FIELD_NAME,
  parseValue = true,
  labels,
  displayName,
}: ValueFieldOptions): MutableField {
  return {
    name: valueName,
    type: FieldType.number,
<<<<<<< HEAD
    config: {},
    display: getDisplayProcessor(),
=======
    config: {
      displayName,
    },
    labels,
>>>>>>> 7897c6b7
    values: new ArrayVector<number | null>(data.map(val => (parseValue ? parseSampleValue(val[1]) : val[1]))),
  };
}

function createLabelInfo(labels: { [key: string]: string }, options: TransformOptions) {
  if (options?.legendFormat) {
    const title = renderTemplate(getTemplateSrv().replace(options.legendFormat, options?.scopedVars), labels);
    return { name: title, labels };
  }

  const { __name__, ...labelsWithoutName } = labels;
  const labelPart = formatLabels(labelsWithoutName);
  const title = `${__name__ ?? ''}${labelPart}`;

  return { name: title, labels: labelsWithoutName };
}

export function getOriginalMetricName(labelData: { [key: string]: string }) {
  const metricName = labelData.__name__ || '';
  delete labelData.__name__;
  const labelPart = Object.entries(labelData)
    .map(label => `${label[0]}="${label[1]}"`)
    .join(',');
  return `${metricName}{${labelPart}}`;
}

export function renderTemplate(aliasPattern: string, aliasData: { [key: string]: string }) {
  const aliasRegex = /\{\{\s*(.+?)\s*\}\}/g;
  return aliasPattern.replace(aliasRegex, (_match, g1) => {
    if (aliasData[g1]) {
      return aliasData[g1];
    }
    return '';
  });
}

function transformToHistogramOverTime(seriesList: DataFrame[]) {
  /*      t1 = timestamp1, t2 = timestamp2 etc.
            t1  t2  t3          t1  t2  t3
    le10    10  10  0     =>    10  10  0
    le20    20  10  30    =>    10  0   30
    le30    30  10  35    =>    10  0   5
    */
  for (let i = seriesList.length - 1; i > 0; i--) {
    const topSeries = seriesList[i].fields.find(s => s.name === TIME_SERIES_VALUE_FIELD_NAME);
    const bottomSeries = seriesList[i - 1].fields.find(s => s.name === TIME_SERIES_VALUE_FIELD_NAME);
    if (!topSeries || !bottomSeries) {
      throw new Error('Prometheus heatmap transform error: data should be a time series');
    }

    for (let j = 0; j < topSeries.values.length; j++) {
      const bottomPoint = bottomSeries.values.get(j) || [0];
      topSeries.values.toArray()[j] -= bottomPoint;
    }
  }

  return seriesList;
}

function sortSeriesByLabel(s1: DataFrame, s2: DataFrame): number {
  let le1, le2;

  try {
    // fail if not integer. might happen with bad queries
    le1 = parseSampleValue(s1.name ?? '');
    le2 = parseSampleValue(s2.name ?? '');
  } catch (err) {
    console.error(err);
    return 0;
  }

  if (le1 > le2) {
    return 1;
  }

  if (le1 < le2) {
    return -1;
  }

  return 0;
}

function parseSampleValue(value: string): number {
  switch (value) {
    case POSITIVE_INFINITY_SAMPLE_VALUE:
      return Number.POSITIVE_INFINITY;
    case NEGATIVE_INFINITY_SAMPLE_VALUE:
      return Number.NEGATIVE_INFINITY;
    default:
      return parseFloat(value);
  }
}<|MERGE_RESOLUTION|>--- conflicted
+++ resolved
@@ -6,11 +6,8 @@
   Field,
   FieldType,
   formatLabels,
-<<<<<<< HEAD
   getDisplayProcessor,
-=======
   Labels,
->>>>>>> 7897c6b7
   MutableField,
   ScopedVars,
   TIME_SERIES_TIME_FIELD_NAME,
@@ -314,15 +311,11 @@
   return {
     name: valueName,
     type: FieldType.number,
-<<<<<<< HEAD
-    config: {},
     display: getDisplayProcessor(),
-=======
     config: {
       displayName,
     },
     labels,
->>>>>>> 7897c6b7
     values: new ArrayVector<number | null>(data.map(val => (parseValue ? parseSampleValue(val[1]) : val[1]))),
   };
 }
