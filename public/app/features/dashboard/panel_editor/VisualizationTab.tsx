// Libraries
import React, { PureComponent } from 'react';

// Utils & Services
import { AngularComponent, getAngularLoader } from 'app/core/services/AngularLoader';
import { connectWithStore } from 'app/core/utils/connectWithReduxStore';
import { StoreState } from 'app/types';
import { updateLocation } from 'app/core/actions';

// Components
import { EditorTabBody, EditorToolbarView } from './EditorTabBody';
import { VizTypePicker } from './VizTypePicker';
import { PluginHelp } from 'app/core/components/PluginHelp/PluginHelp';
import { FadeIn } from 'app/core/components/Animations/FadeIn';

// Types
import { PanelModel } from '../state';
import { DashboardModel } from '../state';
import { VizPickerSearch } from './VizPickerSearch';
import PluginStateinfo from 'app/features/plugins/PluginStateInfo';
<<<<<<< HEAD
import { PanelOptionsUIBuilder, isOptionsUIModel, OptionsUIModel } from '@grafana/ui';
=======
import { PanelPlugin, PanelPluginMeta } from '@grafana/ui';
>>>>>>> 40b771c0

interface Props {
  panel: PanelModel;
  dashboard: DashboardModel;
  plugin: PanelPlugin;
  angularPanel?: AngularComponent;
  onTypeChanged: (newType: PanelPluginMeta) => void;
  updateLocation: typeof updateLocation;
  urlOpenVizPicker: boolean;
}

interface State {
  isVizPickerOpen: boolean;
  searchQuery: string;
  scrollTop: number;
  hasBeenFocused: boolean;
}

export class VisualizationTab extends PureComponent<Props, State> {
  element: HTMLElement;
  angularOptions: AngularComponent;

  constructor(props: Props) {
    super(props);

    this.state = {
      isVizPickerOpen: this.props.urlOpenVizPicker,
      hasBeenFocused: false,
      searchQuery: '',
      scrollTop: 0,
    };
  }

  getReactPanelOptions = () => {
    const { panel, plugin } = this.props;
    return panel.getOptions(plugin.defaults);
  };

  renderPanelOptions() {
    const { plugin, angularPanel } = this.props;

    if (angularPanel) {
      return <div ref={element => (this.element = element)} />;
    }

<<<<<<< HEAD
    if (plugin.reactPlugin) {
      const PanelEditor = plugin.reactPlugin.editor;

      if (PanelEditor) {
        if (isOptionsUIModel(PanelEditor)) {
          return (
            <PanelOptionsUIBuilder
              optionsSchema={plugin.reactPlugin.optionsSchema}
              uiModel={PanelEditor as OptionsUIModel<any>}
              options={this.getReactPanelOptions()}
              onOptionsChange={(key, value) => {
                const optionsUpdate: { [key: string]: any } = {};
                optionsUpdate[key as string] = value;
                this.onPanelOptionsChanged({
                  ...this.getReactPanelOptions(),
                  ...optionsUpdate,
                });
              }}
            />
          );
        } else {
          return <PanelEditor options={this.getReactPanelOptions()} onOptionsChange={this.onPanelOptionsChanged} />;
        }
      }
=======
    if (plugin.editor) {
      return <plugin.editor options={this.getReactPanelOptions()} onOptionsChange={this.onPanelOptionsChanged} />;
>>>>>>> 40b771c0
    }

    return <p>Visualization has no options</p>;
  }

  componentDidMount() {
    if (this.shouldLoadAngularOptions()) {
      this.loadAngularOptions();
    }
  }

  componentDidUpdate(prevProps: Props) {
    if (this.props.plugin !== prevProps.plugin) {
      this.cleanUpAngularOptions();
    }

    if (this.shouldLoadAngularOptions()) {
      this.loadAngularOptions();
    }
  }

  shouldLoadAngularOptions() {
    return this.props.angularPanel && this.element && !this.angularOptions;
  }

  loadAngularOptions() {
    const { angularPanel } = this.props;

    const scope = angularPanel.getScope();

    // When full page reloading in edit mode the angular panel has on fully compiled & instantiated yet
    if (!scope.$$childHead) {
      setTimeout(() => {
        this.forceUpdate();
      });
      return;
    }

    const panelCtrl = scope.$$childHead.ctrl;
    panelCtrl.initEditMode();

    let template = '';
    for (let i = 0; i < panelCtrl.editorTabs.length; i++) {
      template +=
        `
      <div class="panel-options-group" ng-cloak>` +
        (i > 0
          ? `<div class="panel-options-group__header">
           <span class="panel-options-group__title">{{ctrl.editorTabs[${i}].title}}
           </span>
         </div>`
          : '') +
        `<div class="panel-options-group__body">
          <panel-editor-tab editor-tab="ctrl.editorTabs[${i}]" ctrl="ctrl"></panel-editor-tab>
        </div>
      </div>
      `;
    }

    const loader = getAngularLoader();
    const scopeProps = { ctrl: panelCtrl };

    this.angularOptions = loader.load(this.element, scopeProps, template);
  }

  componentWillUnmount() {
    this.cleanUpAngularOptions();
  }

  cleanUpAngularOptions() {
    if (this.angularOptions) {
      this.angularOptions.destroy();
      this.angularOptions = null;
    }
  }

  clearQuery = () => {
    this.setState({ searchQuery: '' });
  };

  onPanelOptionsChanged = (options: any) => {
    this.props.panel.updateOptions(options);
    this.forceUpdate();
  };

  onOpenVizPicker = () => {
    this.setState({ isVizPickerOpen: true, scrollTop: 0 });
  };

  onCloseVizPicker = () => {
    if (this.props.urlOpenVizPicker) {
      this.props.updateLocation({ query: { openVizPicker: null }, partial: true });
    }

    this.setState({ isVizPickerOpen: false, hasBeenFocused: false });
  };

  onSearchQueryChange = (value: string) => {
    this.setState({
      searchQuery: value,
    });
  };

  renderToolbar = (): JSX.Element => {
    const { plugin } = this.props;
    const { isVizPickerOpen, searchQuery } = this.state;
    const { meta } = plugin;

    if (isVizPickerOpen) {
      return (
        <VizPickerSearch
          plugin={meta}
          searchQuery={searchQuery}
          onChange={this.onSearchQueryChange}
          onClose={this.onCloseVizPicker}
        />
      );
    } else {
      return (
        <div className="toolbar__main" onClick={this.onOpenVizPicker}>
          <img className="toolbar__main-image" src={meta.info.logos.small} />
          <div className="toolbar__main-name">{meta.name}</div>
          <i className="fa fa-caret-down" />
        </div>
      );
    }
  };

  onTypeChanged = (plugin: PanelPluginMeta) => {
    if (plugin.id === this.props.plugin.meta.id) {
      this.setState({ isVizPickerOpen: false });
    } else {
      this.props.onTypeChanged(plugin);
    }
  };

  renderHelp = () => <PluginHelp plugin={this.props.plugin.meta} type="help" />;

  setScrollTop = (event: React.MouseEvent<HTMLElement>) => {
    const target = event.target as HTMLElement;
    this.setState({ scrollTop: target.scrollTop });
  };

  render() {
    const { plugin } = this.props;
    const { isVizPickerOpen, searchQuery, scrollTop } = this.state;
    const { meta } = plugin;

    const pluginHelp: EditorToolbarView = {
      heading: 'Help',
      icon: 'fa fa-question',
      render: this.renderHelp,
    };

    return (
      <EditorTabBody
        heading="Visualization"
        renderToolbar={this.renderToolbar}
        toolbarItems={[pluginHelp]}
        scrollTop={scrollTop}
        setScrollTop={this.setScrollTop}
      >
        <>
          <FadeIn in={isVizPickerOpen} duration={200} unmountOnExit={true} onExited={this.clearQuery}>
            <VizTypePicker
              current={meta}
              onTypeChanged={this.onTypeChanged}
              searchQuery={searchQuery}
              onClose={this.onCloseVizPicker}
            />
          </FadeIn>
          <PluginStateinfo state={meta.state} />
          {this.renderPanelOptions()}
        </>
      </EditorTabBody>
    );
  }
}

const mapStateToProps = (state: StoreState) => ({
  urlOpenVizPicker: !!state.location.query.openVizPicker,
});

const mapDispatchToProps = {
  updateLocation,
};

export default connectWithStore(VisualizationTab, mapStateToProps, mapDispatchToProps);<|MERGE_RESOLUTION|>--- conflicted
+++ resolved
@@ -18,11 +18,7 @@
 import { DashboardModel } from '../state';
 import { VizPickerSearch } from './VizPickerSearch';
 import PluginStateinfo from 'app/features/plugins/PluginStateInfo';
-<<<<<<< HEAD
-import { PanelOptionsUIBuilder, isOptionsUIModel, OptionsUIModel } from '@grafana/ui';
-=======
-import { PanelPlugin, PanelPluginMeta } from '@grafana/ui';
->>>>>>> 40b771c0
+import { PanelOptionsUIBuilder, isOptionsUIModel, OptionsUIModel, PanelPlugin, PanelPluginMeta } from '@grafana/ui';
 
 interface Props {
   panel: PanelModel;
@@ -68,15 +64,14 @@
       return <div ref={element => (this.element = element)} />;
     }
 
-<<<<<<< HEAD
-    if (plugin.reactPlugin) {
-      const PanelEditor = plugin.reactPlugin.editor;
+    if (plugin.editor) {
+      const PanelEditor = plugin.editor;
 
       if (PanelEditor) {
         if (isOptionsUIModel(PanelEditor)) {
           return (
             <PanelOptionsUIBuilder
-              optionsSchema={plugin.reactPlugin.optionsSchema}
+              optionsSchema={plugin.optionsSchema}
               uiModel={PanelEditor as OptionsUIModel<any>}
               options={this.getReactPanelOptions()}
               onOptionsChange={(key, value) => {
@@ -93,10 +88,6 @@
           return <PanelEditor options={this.getReactPanelOptions()} onOptionsChange={this.onPanelOptionsChanged} />;
         }
       }
-=======
-    if (plugin.editor) {
-      return <plugin.editor options={this.getReactPanelOptions()} onOptionsChange={this.onPanelOptionsChanged} />;
->>>>>>> 40b771c0
     }
 
     return <p>Visualization has no options</p>;
