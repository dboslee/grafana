--- conflicted
+++ resolved
@@ -77,7 +77,7 @@
     const title = templateSrv.replaceWithText(this.props.panel.title, this.props.panel.scopedVars);
     const count = this.props.panel.panels ? this.props.panel.panels.length : 0;
     const panels = count === 1 ? 'panel' : 'panels';
-    const canEdit = this.dashboard.meta.canEdit === true;
+    const canEdit = this.props.dashboard.meta.canEdit === true;
 
     return (
       <div className={classes}>
@@ -88,11 +88,7 @@
             ({count} {panels})
           </span>
         </a>
-<<<<<<< HEAD
-        {this.props.dashboard.meta.canEdit === true && (
-=======
         {canEdit && (
->>>>>>> b5e1a8d7
           <div className="dashboard-row__actions">
             <a className="pointer" onClick={this.openSettings}>
               <i className="fa fa-cog" />
